{
  "name": "my-v0-project",
  "version": "0.1.0",
  "private": true,
  "scripts": {
    "build": "next build",
    "dev": "next dev",
    "lint": "next lint",
    "start": "next start"
  },
  "dependencies": {
    "@hookform/resolvers": "^3.10.0",
    "@radix-ui/react-accordion": "1.2.12",
    "@radix-ui/react-alert-dialog": "1.1.15",
    "@radix-ui/react-aspect-ratio": "latest",
    "@radix-ui/react-avatar": "latest",
    "@radix-ui/react-checkbox": "1.3.3",
    "@radix-ui/react-collapsible": "1.1.12",
    "@radix-ui/react-context-menu": "2.2.16",
    "@radix-ui/react-dialog": "1.1.15",
    "@radix-ui/react-dropdown-menu": "latest",
    "@radix-ui/react-hover-card": "latest",
    "@radix-ui/react-label": "latest",
    "@radix-ui/react-menubar": "1.1.16",
    "@radix-ui/react-navigation-menu": "1.2.14",
    "@radix-ui/react-popover": "1.1.15",
    "@radix-ui/react-progress": "latest",
<<<<<<< HEAD
    "@radix-ui/react-radio-group": "latest",
    "@radix-ui/react-scroll-area": "1.2.10",
=======
    "@radix-ui/react-radio-group": "1.3.8",
    "@radix-ui/react-scroll-area": "latest",
>>>>>>> f4aeb713
    "@radix-ui/react-select": "2.2.6",
    "@radix-ui/react-separator": "latest",
    "@radix-ui/react-slider": "latest",
    "@radix-ui/react-slot": "latest",
    "@radix-ui/react-switch": "latest",
    "@radix-ui/react-tabs": "latest",
    "@radix-ui/react-toast": "1.2.15",
    "@radix-ui/react-toggle": "latest",
    "@radix-ui/react-toggle-group": "latest",
    "@radix-ui/react-tooltip": "1.2.8",
    "autoprefixer": "^10.4.20",
    "class-variance-authority": "^0.7.1",
    "clsx": "^2.1.1",
    "cmdk": "latest",
    "date-fns": "4.1.0",
    "embla-carousel-react": "latest",
    "geist": "latest",
    "input-otp": "latest",
    "next": "15.5.4",
    "lucide-react": "^0.545.0",
    "next-themes": "latest",
    "react": "^19.2.0",
    "react-day-picker": "latest",
    "react-dom": "^19.2.0",
    "react-hook-form": "latest",
    "react-resizable-panels": "latest",
    "recharts": "latest",
    "sonner": "latest",
    "tailwind-merge": "^2.5.5",
    "tailwindcss-animate": "^1.0.7",
    "vaul": "latest",
    "zod": "3.25.67"
  },
  "devDependencies": {
    "@tailwindcss/postcss": "^4.1.9",
    "@types/node": "^22",
    "@types/react": "^19",
    "@types/react-dom": "^19",
    "postcss": "^8.5",
    "tailwindcss": "^4.1.9",
    "tw-animate-css": "1.3.3",
    "typescript": "^5"
  }
}<|MERGE_RESOLUTION|>--- conflicted
+++ resolved
@@ -25,13 +25,8 @@
     "@radix-ui/react-navigation-menu": "1.2.14",
     "@radix-ui/react-popover": "1.1.15",
     "@radix-ui/react-progress": "latest",
-<<<<<<< HEAD
-    "@radix-ui/react-radio-group": "latest",
+    "@radix-ui/react-radio-group": "1.3.8",
     "@radix-ui/react-scroll-area": "1.2.10",
-=======
-    "@radix-ui/react-radio-group": "1.3.8",
-    "@radix-ui/react-scroll-area": "latest",
->>>>>>> f4aeb713
     "@radix-ui/react-select": "2.2.6",
     "@radix-ui/react-separator": "latest",
     "@radix-ui/react-slider": "latest",
