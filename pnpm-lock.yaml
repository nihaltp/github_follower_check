--- conflicted
+++ resolved
@@ -711,13 +711,8 @@
       '@types/react-dom':
         optional: true
 
-<<<<<<< HEAD
   '@radix-ui/react-menubar@1.1.16':
     resolution: {integrity: sha512-EB1FktTz5xRRi2Er974AUQZWg2yVBb1yjip38/lgwtCVRd3a+maUoGHN/xs9Yv8SY8QwbSEb+YrxGadVWbEutA==}
-=======
-  '@radix-ui/react-menubar@1.1.15':
-    resolution: {integrity: sha512-Z71C7LGD+YDYo3TV81paUs8f3Zbmkvg6VLRQpKYfzioOE6n7fOhA3ApK/V/2Odolxjoc4ENk8AYCjohCNayd5A==}
->>>>>>> 2208964a
     peerDependencies:
       '@types/react': '*'
       '@types/react-dom': '*'
@@ -2243,8 +2238,6 @@
       '@types/react-dom': 19.0.0
 
   '@radix-ui/react-menu@2.1.16(@types/react-dom@19.0.0)(@types/react@19.0.0)(react-dom@19.2.0(react@19.2.0))(react@19.2.0)':
-<<<<<<< HEAD
-=======
     dependencies:
       '@radix-ui/primitive': 1.1.3
       '@radix-ui/react-collection': 1.1.7(@types/react-dom@19.0.0)(@types/react@19.0.0)(react-dom@19.2.0(react@19.2.0))(react@19.2.0)
@@ -2271,7 +2264,6 @@
       '@types/react-dom': 19.0.0
 
   '@radix-ui/react-menubar@1.1.15(@types/react-dom@19.0.0)(@types/react@19.0.0)(react-dom@19.2.0(react@19.2.0))(react@19.2.0)':
->>>>>>> 2208964a
     dependencies:
       '@radix-ui/primitive': 1.1.3
       '@radix-ui/react-collection': 1.1.7(@types/react-dom@19.0.0)(@types/react@19.0.0)(react-dom@19.2.0(react@19.2.0))(react@19.2.0)
